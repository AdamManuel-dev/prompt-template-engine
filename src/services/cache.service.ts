--- conflicted
+++ resolved
@@ -53,9 +53,6 @@
   maxSize: number;
 }
 
-<<<<<<< HEAD
-export class CacheService<T extends object = Record<string, unknown>> {
-=======
 /**
  * High-performance LRU cache service with TTL and persistence support
  *
@@ -97,8 +94,7 @@
  * @see {@link CacheOptions} for configuration options
  * @see {@link CacheStats} for performance metrics
  */
-export class CacheService<T extends object = any> {
->>>>>>> 6ad6b9ab
+export class CacheService<T extends object = Record<string, unknown>> {
   private cache: LRUCache<string, T>;
 
   private stats: Omit<CacheStats, 'hitRate' | 'size' | 'maxSize'>;
