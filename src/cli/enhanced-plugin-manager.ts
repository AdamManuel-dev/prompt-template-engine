--- conflicted
+++ resolved
@@ -95,11 +95,7 @@
 
 export class EnhancedPluginManager extends EventEmitter {
   // eslint-disable-next-line no-use-before-define
-<<<<<<< HEAD
-  private static instance: EnhancedPluginManager;
-=======
   private static instance: EnhancedPluginManager | undefined;
->>>>>>> 6ad6b9ab
 
   private pluginLoader: PluginLoader;
 
