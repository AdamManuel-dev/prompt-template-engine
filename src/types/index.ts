--- conflicted
+++ resolved
@@ -800,11 +800,7 @@
 }
 
 /**
-<<<<<<< HEAD
- * Plugin API interface (forward declaration for mutual reference)
-=======
  * Plugin API interface
->>>>>>> 6ad6b9ab
  */
 export interface PluginAPI {
   getVersion: () => string;
@@ -829,7 +825,6 @@
   log: (level: string, message: string, ...args: unknown[]) => void;
   sendMessage: (plugin: string, data: unknown) => void;
   onMessage: (callback: (message: unknown) => void) => void;
-<<<<<<< HEAD
   getPlugin: (name: string) => unknown; // Plugin reference - defined later in this file
 }
 
@@ -852,31 +847,8 @@
   dispose?: () => Promise<void> | void;
   execute?: (args: unknown) => Promise<unknown> | unknown;
   hooks?: Record<string, (context: unknown) => Promise<unknown> | unknown>;
-=======
   // eslint-disable-next-line no-use-before-define
-  getPlugin: (name: string) => IPlugin | null;
->>>>>>> 6ad6b9ab
-}
-
-/**
- * Plugin system interfaces
- */
-export interface IPlugin {
-  name: string;
-  version: string;
-  description?: string;
-  author?: string;
-  dependencies?: string[];
-  permissions?: string[];
-  priority?: number;
-  defaultConfig?: Record<string, unknown>;
-  configSchema?: Record<string, unknown>;
-  init: (api: PluginAPI, config?: unknown) => Promise<boolean> | boolean;
-  activate?: () => Promise<void> | void;
-  deactivate?: () => Promise<void> | void;
-  dispose?: () => Promise<void> | void;
-  execute?: (args: unknown) => Promise<unknown> | unknown;
-  hooks?: Record<string, (context: unknown) => Promise<unknown> | unknown>;
+  getPlugin?: (name: string) => IPlugin | null;
 }
 
 /**
