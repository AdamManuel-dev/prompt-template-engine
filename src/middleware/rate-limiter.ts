--- conflicted
+++ resolved
@@ -21,7 +21,63 @@
   | 'leaky-bucket';
 
 /**
-<<<<<<< HEAD
+ * Rate limit data structure
+ */
+export interface RateLimitData {
+  count: number;
+  resetTime: number;
+  firstHit: number;
+
+  // Token bucket specific
+  tokens?: number;
+  lastRefill?: number;
+
+  // Sliding window specific
+  hits?: Array<{ timestamp: number; count: number }>;
+}
+
+/**
+ * Rate limit storage interface
+ */
+export interface IRateLimitStore {
+  get(key: string): Promise<RateLimitData | null>;
+  set(key: string, data: RateLimitData): Promise<void>;
+  increment(key: string, ttl: number): Promise<number>;
+  reset(key: string): Promise<void>;
+  cleanup(): Promise<void>;
+}
+
+/**
+ * Rate limit configuration
+ */
+export interface RateLimitConfig {
+  // Basic configuration
+  windowMs: number; // Time window in milliseconds
+  maxRequests: number; // Maximum requests per window
+  max?: number; // Alias for maxRequests (backward compatibility)
+  algorithm: RateLimitAlgorithm;
+
+  // Advanced configuration
+  keyGenerator?: (identifier: string) => string;
+  skipSuccessfulRequests?: boolean;
+  skipFailedRequests?: boolean;
+
+  // Behavior on limit exceeded
+  delayAfterHit?: number; // Delay in ms after hit
+  blockAfterHit?: boolean; // Block further requests
+
+  // Custom messages
+  message?: string;
+
+  // Storage backend
+  store?: IRateLimitStore;
+
+  // Whitelist/blacklist
+  whitelist?: string[];
+  blacklist?: string[];
+}
+
+/**
  * Rate limit result
  */
 export interface RateLimitResult {
@@ -33,79 +89,6 @@
 }
 
 /**
-=======
->>>>>>> 6ad6b9ab
- * Rate limit data structure
- */
-export interface RateLimitData {
-  count: number;
-  resetTime: number;
-  firstHit: number;
-
-  // Token bucket specific
-  tokens?: number;
-  lastRefill?: number;
-
-  // Sliding window specific
-  hits?: Array<{ timestamp: number; count: number }>;
-}
-
-/**
- * Rate limit storage interface
- */
-export interface IRateLimitStore {
-  get(key: string): Promise<RateLimitData | null>;
-  set(key: string, data: RateLimitData): Promise<void>;
-  increment(key: string, ttl: number): Promise<number>;
-  reset(key: string): Promise<void>;
-  cleanup(): Promise<void>;
-}
-
-/**
- * Rate limit configuration
- */
-export interface RateLimitConfig {
-  // Basic configuration
-  windowMs: number; // Time window in milliseconds
-  maxRequests: number; // Maximum requests per window
-  max?: number; // Alias for maxRequests (backward compatibility)
-  algorithm: RateLimitAlgorithm;
-
-  // Advanced configuration
-  keyGenerator?: (identifier: string) => string;
-  skipSuccessfulRequests?: boolean;
-  skipFailedRequests?: boolean;
-
-  // Behavior on limit exceeded
-  delayAfterHit?: number; // Delay in ms after hit
-  blockAfterHit?: boolean; // Block further requests
-
-  // Custom messages
-  message?: string;
-
-  // Storage backend
-  store?: IRateLimitStore;
-
-  // Whitelist/blacklist
-  whitelist?: string[];
-  blacklist?: string[];
-}
-
-/**
-<<<<<<< HEAD
-=======
- * Rate limit result
- */
-export interface RateLimitResult {
-  allowed: boolean;
-  remaining: number;
-  resetTime: number;
-  retryAfter?: number;
-  error?: string;
-}
-
-/**
->>>>>>> 6ad6b9ab
  * Default rate limit configuration
  */
 export const DEFAULT_RATE_LIMIT_CONFIG: RateLimitConfig = {
@@ -260,7 +243,8 @@
           throw new Error(`Unknown algorithm: ${this.config.algorithm}`);
       }
     } catch (error: unknown) {
-      const errorMessage = error instanceof Error ? error.message : 'Unknown error';
+      const errorMessage =
+        error instanceof Error ? error.message : 'Unknown error';
       logger.error(`Rate limit check failed: ${errorMessage}`);
       return {
         allowed: false,
@@ -535,11 +519,7 @@
     const method = descriptor.value;
     const newDescriptor = { ...descriptor };
 
-<<<<<<< HEAD
-    newDescriptor.value = async function (...args: any[]) {
-=======
-    descriptor.value = async function (...args: unknown[]) {
->>>>>>> 6ad6b9ab
+    newDescriptor.value = async function (...args: unknown[]) {
       // Use 'this' context or first argument as identifier
       const identifier =
         this?.constructor?.name || args[0]?.toString() || 'anonymous';
