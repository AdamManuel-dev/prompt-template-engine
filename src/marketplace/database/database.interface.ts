/**
 * @fileoverview Database interface for marketplace data persistence
 * @lastmodified 2025-08-23T05:30:00Z
 *
 * Features: Abstract database operations for marketplace data
 * Main APIs: Database operations for templates, authors, ratings
 * Constraints: Support multiple database backends (file, SQLite, PostgreSQL)
 * Patterns: Repository pattern, async operations, transaction support
 */

import { MarketplaceAuthor } from '../../types';
import {
  TemplateModel,
  TemplateReview,
  TemplateManifest,
<<<<<<< HEAD
  TemplateSearchQuery,
=======
  TemplateVersion,
  TemplateInstallation,
>>>>>>> 6ad6b9ab
} from '../models/template.model';

// Re-export commonly used types for convenience
export {
  TemplateModel,
  TemplateSearchQuery,
  TemplateReview,
  MarketplaceAuthor,
};

// Type aliases for backwards compatibility
export type AuthorModel = MarketplaceAuthor;
export type ReviewModel = TemplateReview;

/**
 * Database query filters
 */
export interface QueryFilter {
  field: string;
  operator: 'eq' | 'ne' | 'gt' | 'gte' | 'lt' | 'lte' | 'like' | 'in' | 'nin';
  value: unknown;
}

export interface QueryOptions {
  filters?: QueryFilter[];
  sort?: { field: string; direction: 'asc' | 'desc' }[];
  limit?: number;
  offset?: number;
}

export interface DatabaseConnection {
  connect(): Promise<void>;
  disconnect(): Promise<void>;
  isConnected(): boolean;
}

/**
 * Template repository interface
 */
export interface ITemplateRepository {
  // Template CRUD operations
  create(template: TemplateModel): Promise<TemplateModel>;
  findById(id: string): Promise<TemplateModel | null>;
  findMany(options?: QueryOptions): Promise<TemplateModel[]>;
  update(id: string, template: Partial<TemplateModel>): Promise<TemplateModel>;
  delete(id: string): Promise<void>;

  // Template-specific operations
  search(query: string, options?: QueryOptions): Promise<TemplateModel[]>;
  findByAuthor(
    authorId: string,
    options?: QueryOptions
  ): Promise<TemplateModel[]>;
  findByCategory(
    category: string,
    options?: QueryOptions
  ): Promise<TemplateModel[]>;
  findByTags(tags: string[], options?: QueryOptions): Promise<TemplateModel[]>;
  getPopular(limit?: number): Promise<TemplateModel[]>;
  getTrending(limit?: number): Promise<TemplateModel[]>;
  getRecent(limit?: number): Promise<TemplateModel[]>;

  // Version management
  createVersion(templateId: string, version: TemplateVersion): Promise<void>;
  getVersions(templateId: string): Promise<TemplateVersion[]>;
  getLatestVersion(templateId: string): Promise<TemplateVersion | null>;
}

/**
 * Author repository interface
 */
export interface IAuthorRepository {
  create(author: MarketplaceAuthor): Promise<MarketplaceAuthor>;
  findById(id: string): Promise<MarketplaceAuthor | null>;
  findByEmail(email: string): Promise<MarketplaceAuthor | null>;
  findMany(options?: QueryOptions): Promise<MarketplaceAuthor[]>;
  update(
    id: string,
    author: Partial<MarketplaceAuthor>
  ): Promise<MarketplaceAuthor>;
  delete(id: string): Promise<void>;

  // Author statistics
  getTemplateCount(authorId: string): Promise<number>;
  getDownloadCount(authorId: string): Promise<number>;
  getRating(authorId: string): Promise<number>;
}

/**
 * Review repository interface
 */
export interface IReviewRepository {
  create(review: TemplateReview): Promise<TemplateReview>;
  findById(id: string): Promise<TemplateReview | null>;
  findByTemplate(
    templateId: string,
    options?: QueryOptions
  ): Promise<TemplateReview[]>;
  findByAuthor(
    authorId: string,
    options?: QueryOptions
  ): Promise<TemplateReview[]>;
  update(id: string, review: Partial<TemplateReview>): Promise<TemplateReview>;
  delete(id: string): Promise<void>;

  // Review statistics
  getAverageRating(templateId: string): Promise<number>;
  getRatingDistribution(templateId: string): Promise<Record<number, number>>;
  getReviewCount(templateId: string): Promise<number>;
}

/**
 * Installation repository interface
 */
export interface IInstallationRepository {
  create(installation: TemplateInstallation): Promise<TemplateInstallation>;
  findById(id: string): Promise<TemplateInstallation | null>;
  findByUser(userId: string, options?: QueryOptions): Promise<TemplateInstallation[]>;
  findByTemplate(templateId: string, options?: QueryOptions): Promise<TemplateInstallation[]>;
  update(id: string, installation: Partial<TemplateInstallation>): Promise<TemplateInstallation>;
  delete(id: string): Promise<void>;

  // Installation statistics
  getInstallCount(templateId: string): Promise<number>;
  getInstallHistory(
    templateId: string,
    days?: number
  ): Promise<Array<{ date: Date; count: number }>>;
}

/**
 * Main database interface
 */
export interface IMarketplaceDatabase extends DatabaseConnection {
  // Repository access
  templates: ITemplateRepository;
  authors: IAuthorRepository;
  reviews: IReviewRepository;
  installations: IInstallationRepository;

  // Transaction support
  transaction<T>(fn: (db: IMarketplaceDatabase) => Promise<T>): Promise<T>;

  // Cache operations
  clearCache(): Promise<void>;

  // Manifest operations (for backward compatibility)
  getManifest(): Promise<TemplateManifest | null>;
  saveManifest(manifest: TemplateManifest): Promise<void>;

  // Database operations
  migrate(): Promise<void>;
  backup(): Promise<string>;
  restore(backupPath: string): Promise<void>;
  getStats(): Promise<{
    templateCount: number;
    authorCount: number;
    reviewCount: number;
    installationCount: number;
  }>;
}

/**
 * Database configuration
 */
export interface DatabaseConfig {
  type: 'file' | 'sqlite' | 'postgresql' | 'mysql';
  connectionString?: string;
  host?: string;
  port?: number;
  database?: string;
  username?: string;
  password?: string;

  // File-based options
  dataDir?: string;

  // Performance options
  maxConnections?: number;
  connectionTimeout?: number;
  queryTimeout?: number;

  // Cache options
  enableCache?: boolean;
  cacheSize?: number;
  cacheTtl?: number;
}<|MERGE_RESOLUTION|>--- conflicted
+++ resolved
@@ -13,12 +13,9 @@
   TemplateModel,
   TemplateReview,
   TemplateManifest,
-<<<<<<< HEAD
   TemplateSearchQuery,
-=======
   TemplateVersion,
   TemplateInstallation,
->>>>>>> 6ad6b9ab
 } from '../models/template.model';
 
 // Re-export commonly used types for convenience
@@ -136,9 +133,18 @@
 export interface IInstallationRepository {
   create(installation: TemplateInstallation): Promise<TemplateInstallation>;
   findById(id: string): Promise<TemplateInstallation | null>;
-  findByUser(userId: string, options?: QueryOptions): Promise<TemplateInstallation[]>;
-  findByTemplate(templateId: string, options?: QueryOptions): Promise<TemplateInstallation[]>;
-  update(id: string, installation: Partial<TemplateInstallation>): Promise<TemplateInstallation>;
+  findByUser(
+    userId: string,
+    options?: QueryOptions
+  ): Promise<TemplateInstallation[]>;
+  findByTemplate(
+    templateId: string,
+    options?: QueryOptions
+  ): Promise<TemplateInstallation[]>;
+  update(
+    id: string,
+    installation: Partial<TemplateInstallation>
+  ): Promise<TemplateInstallation>;
   delete(id: string): Promise<void>;
 
   // Installation statistics
