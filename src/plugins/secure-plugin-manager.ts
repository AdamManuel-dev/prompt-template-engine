/**
 * @fileoverview Secure plugin manager with sandboxing
 * @lastmodified 2025-08-26T03:27:11Z
 *
 * Features: Secure plugin loading, execution, and lifecycle management
 * Main APIs: SecurePluginManager class for safe plugin operations
 * Constraints: All plugins run in sandboxed workers, resource limits enforced
 * Patterns: Manager pattern, sandbox pattern, lifecycle management
 */

import * as fs from 'fs/promises';
import * as path from 'path';
import { parse } from '@babel/parser';
import traverse from '@babel/traverse';
import type { ObjectProperty } from '@babel/types';
import { IPlugin, PluginAPI } from '../types';
import {
  PluginSandbox,
  SandboxConfig,
  PluginExecutionResult,
} from './sandbox/plugin-sandbox';
import { 
  EnhancedValidator, 
  PluginConfigSchema, 
  SecurityValidationResult,
  ValidationContext,
  customValidators 
} from '../validation/schemas';
import { logger } from '../utils/logger';

/**
 * Secure plugin code validator
 */
class SecurePluginValidator {
  private dangerousPatterns = [
    /eval\s*\(/,
    /Function\s*\(/,
    /setTimeout\s*\(/,
    /setInterval\s*\(/,
    /setImmediate\s*\(/,
    /require\s*\(/,
    /import\s*\(/,
    /process\./,
    /global\./,
    /__dirname/,
    /__filename/,
    /\bfs\./,
    /\bos\./,
    /\bnet\./,
    /\bhttp\./,
    /\bhttps\./,
    /\burl\./,
    /\bchild_process\./,
    /\bcluster\./,
    /\bworker_threads\./,
    /\bvm\./,
    /\bcrypto\.exec/,
    /document\./,
    /window\./,
    /location\./,
    /navigator\./,
    /XMLHttpRequest/,
    /fetch\s*\(/,
    /WebSocket/,
    /SharedArrayBuffer/,
    /Worker\s*\(/,
    /ServiceWorker/,
    /WebAssembly/,
    /<script/i,
    /javascript:/i,
    /data:/i,
    /vbscript:/i,
    /on\w+\s*=/i,
  ];

  validatePluginCode(code: string, context?: ValidationContext): SecurityValidationResult {
    const threats: string[] = [];
    const warnings: string[] = [];
    let threatLevel: 'low' | 'medium' | 'high' | 'critical' = 'low';

    // Check code size limits
    if (code.length > 1024 * 1024) { // 1MB limit
      threats.push(`Plugin code too large: ${code.length} bytes`);
      threatLevel = 'high';
    }

    // Check for dangerous patterns using regex
    for (const pattern of this.dangerousPatterns) {
      if (pattern.test(code)) {
        threats.push(`Dangerous pattern detected: ${pattern.source}`);
        threatLevel = 'high';
      }
    }

    // Enhanced content safety check
    const contentSafety = customValidators.isContentSafe(code);
    if (!contentSafety.safe) {
      threats.push(...contentSafety.threats.map(threat => `Code safety: ${threat}`));
      threatLevel = 'high';
    }

    // Check for excessive complexity
    const complexityScore = this.calculateCodeComplexity(code);
    if (complexityScore > 100) {
      warnings.push(`High code complexity score: ${complexityScore}`);
    }

    // Check for obfuscation patterns
    const obfuscationCheck = this.detectObfuscation(code);
    if (obfuscationCheck.detected) {
      threats.push(...obfuscationCheck.patterns);
      threatLevel = 'high';
    }

    // Try to parse with Babel to check syntax and analyze AST
    try {
      const ast = parse(code, {
        sourceType: 'module',
        plugins: ['objectRestSpread', 'functionBind'],
      });

      const astAnalysis = this.analyzeAST(ast);
      threats.push(...astAnalysis.threats);
      warnings.push(...astAnalysis.warnings);
      
      if (astAnalysis.threatLevel === 'critical') {
        threatLevel = 'critical';
      } else if (astAnalysis.threatLevel === 'high' && threatLevel !== 'critical') {
        threatLevel = 'high';
      }

    } catch (parseError: unknown) {
      const errorMessage =
        parseError instanceof Error ? parseError.message : String(parseError);
      threats.push(`Plugin code parsing failed: ${errorMessage}`);
      threatLevel = 'high';
    }

    // Network access validation
    const networkCheck = this.checkNetworkAccess(code);
    if (networkCheck.hasNetworkCalls) {
      warnings.push('Plugin contains network access calls');
      threats.push(...networkCheck.unsafeCalls);
    }

    // File system access validation
    const fsCheck = this.checkFileSystemAccess(code);
    if (fsCheck.hasFileAccess) {
      warnings.push('Plugin contains file system access');
      threats.push(...fsCheck.unsafeAccess);
    }

    return {
      valid: threats.length === 0,
      errors: threats,
      warnings,
      threatLevel,
    };
  }

  /**
   * Calculate code complexity score
   */
  private calculateCodeComplexity(code: string): number {
    let score = 0;
    
    // Count various complexity indicators
    score += (code.match(/function/g) || []).length * 2;
    score += (code.match(/if\s*\(/g) || []).length;
    score += (code.match(/for\s*\(/g) || []).length * 2;
    score += (code.match(/while\s*\(/g) || []).length * 2;
    score += (code.match(/try\s*\{/g) || []).length;
    score += (code.match(/catch\s*\(/g) || []).length;
    score += (code.match(/switch\s*\(/g) || []).length * 3;
    score += (code.match(/case\s+/g) || []).length;
    
    // Nested structure penalty
    const maxNesting = this.calculateMaxNesting(code);
    score += maxNesting * 5;
    
    return score;
  }

  /**
   * Detect code obfuscation patterns
   */
  private detectObfuscation(code: string): { detected: boolean; patterns: string[] } {
    const patterns: string[] = [];
    
    // Check for minification/obfuscation indicators
    if (code.includes('eval(') || code.includes('Function(')) {
      patterns.push('Dynamic code execution (eval/Function)');
    }
    
    if (/[a-zA-Z_$][a-zA-Z0-9_$]*\['[a-zA-Z_$][a-zA-Z0-9_$]*'\]/.test(code)) {
      patterns.push('Bracket notation property access (potential obfuscation)');
    }
    
    // Check for excessive string concatenation
    if ((code.match(/\+/g) || []).length > 50) {
      patterns.push('Excessive string concatenation (potential obfuscation)');
    }
    
    // Check for hex/unicode escapes
    if (/\\x[0-9a-fA-F]{2}/.test(code) || /\\u[0-9a-fA-F]{4}/.test(code)) {
      patterns.push('Hex/Unicode escape sequences (potential obfuscation)');
    }
    
    // Check for very short variable names
    const shortVarCount = (code.match(/\b[a-zA-Z_$]{1,2}\b/g) || []).length;
    if (shortVarCount > code.length / 100) {
      patterns.push('Excessive use of short variable names (potential obfuscation)');
    }
    
    return { detected: patterns.length > 0, patterns };
  }

  /**
   * Analyze AST for security threats
   */
  private analyzeAST(ast: any): {
    threats: string[];
    warnings: string[];
    threatLevel: 'low' | 'medium' | 'high' | 'critical';
  } {
    const threats: string[] = [];
    const warnings: string[] = [];
    let threatLevel: 'low' | 'medium' | 'high' | 'critical' = 'low';

    traverse(ast, {
      enter: nodePath => {
        const { node } = nodePath;

        // Block dangerous function calls
        if (node.type === 'CallExpression' && node.callee.type === 'Identifier') {
          const dangerousFunctions = [
            'eval', 'Function', 'require', 'setTimeout', 'setInterval',
            'setImmediate', 'execSync', 'spawn', 'exec', 'fork'
          ];
          
          if (dangerousFunctions.includes(node.callee.name)) {
            threats.push(`Dangerous function call: ${node.callee.name}`);
            threatLevel = 'critical';
          }

          // Check for dynamic imports
          if (node.callee.name === 'import' && node.callee.type === 'Import') {
            threats.push('Dynamic imports not allowed');
            threatLevel = 'high';
          }
        }

        // Block access to dangerous objects
        if (node.type === 'MemberExpression' && node.object.type === 'Identifier') {
          const dangerousObjects = [
            'process', 'global', 'globalThis', '__dirname', '__filename',
            'module', 'exports', 'Buffer', 'console'
          ];
          
          if (dangerousObjects.includes(node.object.name)) {
            threats.push(`Dangerous object access: ${node.object.name}`);
            threatLevel = 'high';
          }
        }

        // Check for property access that could be dangerous
        if (node.type === 'MemberExpression' && 
            node.property.type === 'Identifier' &&
            ['constructor', 'prototype', '__proto__'].includes(node.property.name)) {
          threats.push(`Dangerous property access: ${node.property.name}`);
          threatLevel = 'high';
        }

        // Check for try-catch blocks that might hide errors
        if (node.type === 'TryStatement' && !node.handler) {
          warnings.push('Try statement without catch block detected');
        }

        // Check for with statements (deprecated and dangerous)
        if (node.type === 'WithStatement') {
          threats.push('With statements are not allowed');
          threatLevel = 'high';
        }

        // Check for debugger statements
        if (node.type === 'DebuggerStatement') {
          warnings.push('Debugger statement detected');
        }
      },
    });

    return { threats, warnings, threatLevel };
  }

  /**
   * Check for network access patterns
   */
  private checkNetworkAccess(code: string): {
    hasNetworkCalls: boolean;
    unsafeCalls: string[];
  } {
    const unsafeCalls: string[] = [];
    
    const networkPatterns = [
      { regex: /XMLHttpRequest/g, desc: 'XMLHttpRequest usage' },
      { regex: /fetch\s*\(/g, desc: 'Fetch API usage' },
      { regex: /WebSocket/g, desc: 'WebSocket usage' },
      { regex: /new\s+Request\s*\(/g, desc: 'Request constructor usage' },
      { regex: /import\s*\(\s*['"`][^'"`]*['"`]\s*\)/g, desc: 'Dynamic imports' },
    ];
    
    for (const pattern of networkPatterns) {
      if (pattern.regex.test(code)) {
        unsafeCalls.push(pattern.desc);
      }
    }
    
    return {
      hasNetworkCalls: unsafeCalls.length > 0,
      unsafeCalls,
    };
  }

  /**
   * Check for file system access patterns
   */
  private checkFileSystemAccess(code: string): {
    hasFileAccess: boolean;
    unsafeAccess: string[];
  } {
    const unsafeAccess: string[] = [];
    
    const fsPatterns = [
      { regex: /readFileSync|writeFileSync|appendFileSync/g, desc: 'Synchronous file operations' },
      { regex: /readFile|writeFile|appendFile|unlink|rmdir/g, desc: 'File system operations' },
      { regex: /createReadStream|createWriteStream/g, desc: 'File stream operations' },
      { regex: /fs\./g, desc: 'Direct fs module usage' },
      { regex: /path\.resolve|path\.join/g, desc: 'Path manipulation' },
    ];
    
    for (const pattern of fsPatterns) {
      if (pattern.regex.test(code)) {
        unsafeAccess.push(pattern.desc);
      }
    }
    
    return {
      hasFileAccess: unsafeAccess.length > 0,
      unsafeAccess,
    };
  }

  /**
   * Calculate maximum nesting depth
   */
  private calculateMaxNesting(code: string): number {
    let maxDepth = 0;
    let currentDepth = 0;
    
    for (const char of code) {
      if (char === '{') {
        currentDepth++;
        maxDepth = Math.max(maxDepth, currentDepth);
      } else if (char === '}') {
        currentDepth = Math.max(0, currentDepth - 1);
      }
    }
    
    return maxDepth;
  }
}

/**
 * Plugin security policy
 */
export interface PluginSecurityPolicy {
  // Plugin validation
  requireSignature: boolean;
  allowedAuthors: string[];
  blacklistedPlugins: string[];

  // Code analysis
  disallowEval: boolean;
  disallowDynamicImports: boolean;
  maxCodeSize: number;

  // Runtime restrictions
  sandbox: SandboxConfig;
}

/**
 * Plugin metadata
 */
export interface SecurePluginMetadata {
  name: string;
  version: string;
  author: string;
  signature?: string;
  hash: string;
  loadedAt: Date;
  lastExecuted?: Date;
  executionCount: number;
  errors: string[];
}

/**
 * Plugin manager options
 */
export interface PluginManagerOptions {
  pluginsPath: string;
  enableSandbox?: boolean;
  timeout?: number;
  memoryLimit?: number;
}

/**
 * Default security policy
 */
export const DEFAULT_SECURITY_POLICY: PluginSecurityPolicy = {
  requireSignature: false,
  allowedAuthors: [],
  blacklistedPlugins: [],
  disallowEval: true,
  disallowDynamicImports: true,
  maxCodeSize: 1024 * 1024, // 1MB
  sandbox: {
    maxMemoryMB: 50,
    maxExecutionTimeMs: 10000,
    maxCpuUsagePercent: 80,
    allowedReadPaths: ['./plugins'],
    allowedWritePaths: ['./plugins/data'],
    allowNetworkAccess: false,
    allowedAPIs: ['log', 'storage', 'fs'],
  },
};

/**
 * Secure plugin manager with sandboxing
 */
export class SecurePluginManager {
  private plugins = new Map<string, IPlugin>();

  private metadata = new Map<string, SecurePluginMetadata>();

  private sandbox: PluginSandbox;

  private activePlugins = new Set<string>();

  private disabledPlugins = new Set<string>();

  private validationErrors: string[] = [];

  private hooks = new Map<
    string,
    Array<{
      plugin: IPlugin;
<<<<<<< HEAD
      handler: (...args: any[]) => any;
=======
      handler: (...args: unknown[]) => unknown;
>>>>>>> 6ad6b9ab
      priority: number;
    }>
  >();

<<<<<<< HEAD
  private helpers = new Map<string, (...args: any[]) => any>();
=======
  private helpers = new Map<string, (...args: unknown[]) => unknown>();
>>>>>>> 6ad6b9ab

  private pluginsDir: string;

  private enableSandbox: boolean;

  private securityPolicy: PluginSecurityPolicy;

  constructor(
    options: PluginManagerOptions | string = './plugins',
    securityPolicy: PluginSecurityPolicy = DEFAULT_SECURITY_POLICY
  ) {
    // Support both new options object and legacy string parameter
    if (typeof options === 'string') {
      this.pluginsDir = options;
      this.enableSandbox = true;
    } else {
      this.pluginsDir = options.pluginsPath;
      this.enableSandbox = options.enableSandbox ?? true;
    }

    this.securityPolicy = securityPolicy;
    this.sandbox = new PluginSandbox(this.securityPolicy.sandbox);
  }

  /**
   * Verify plugin digital signature for authenticity
   */
  private async verifyPluginSignature(
    pluginPath: string,
    signature: string
  ): Promise<boolean> {
    try {
      const crypto = await import('crypto');
      const fs = await import('fs/promises');

      // Read plugin content
      const pluginContent = await fs.readFile(pluginPath, 'utf8');

      // Create hash of plugin content
      const hash = crypto
        .createHash('sha256')
        .update(pluginContent)
        .digest('hex');

      // In production, verify signature against known public key
      // For now, check if signature matches expected pattern
      const expectedSignature = crypto
        .createHmac('sha256', 'plugin-signing-key')
        .update(hash)
        .digest('hex');

      return signature === expectedSignature;
    } catch (error) {
      logger.error('Plugin signature verification failed', error as Error);
      return false;
    }
  }

  /**
   * Monitor plugin resource usage and enforce limits
   */
  private createResourceMonitor(pluginId: string) {
    const startTime = Date.now();
    const startMemory = process.memoryUsage();

    return {
      checkLimits: () => {
        const currentTime = Date.now();
        const currentMemory = process.memoryUsage();

        const executionTime = currentTime - startTime;
        const memoryUsage = currentMemory.heapUsed - startMemory.heapUsed;

        const limits = this.securityPolicy.resourceLimits;

        if (executionTime > limits.executionTimeMs) {
          throw new Error(
            `Plugin ${pluginId} exceeded execution time limit (${executionTime}ms > ${limits.executionTimeMs}ms)`
          );
        }

        if (memoryUsage > limits.memoryLimitMB * 1024 * 1024) {
          throw new Error(
            `Plugin ${pluginId} exceeded memory limit (${Math.round(memoryUsage / 1024 / 1024)}MB > ${limits.memoryLimitMB}MB)`
          );
        }

        return {
          executionTime,
          memoryUsage: Math.round(memoryUsage / 1024 / 1024),
          withinLimits: true,
        };
      },

      getUsage: () => ({
        executionTime: Date.now() - startTime,
        memoryUsage: Math.round(
          (process.memoryUsage().heapUsed - startMemory.heapUsed) / 1024 / 1024
        ),
      }),
    };
  }

  /**
   * Enhanced plugin loading with signature verification
   */
  private async loadPluginSecurely(
    pluginPath: string,
    signature?: string
  ): Promise<void> {
    // Verify signature if provided
    if (signature && this.securityPolicy.requireSignature) {
      const signatureValid = await this.verifyPluginSignature(
        pluginPath,
        signature
      );
      if (!signatureValid) {
        throw new Error(`Plugin signature verification failed: ${pluginPath}`);
      }
      logger.info(`Plugin signature verified: ${pluginPath}`);
    } else if (this.securityPolicy.requireSignature) {
      throw new Error(
        `Plugin signature required but not provided: ${pluginPath}`
      );
    }

    // Continue with existing loading logic...
  }

  /**
   * Load a plugin from file with comprehensive security validation
   * @param pluginPath - Absolute path to the plugin file
   * @returns Promise that resolves when plugin is successfully loaded
   * @throws Error if plugin path is invalid, code fails validation, or loading fails
   */
  async loadPlugin(pluginPath: string): Promise<void> {
    try {
      // Validate file path
      const normalizedPath = path.normalize(pluginPath);
      if (!normalizedPath.startsWith(path.normalize(this.pluginsDir))) {
        throw new Error(`Plugin path outside allowed directory: ${pluginPath}`);
      }

      // Read and validate plugin file
      const pluginCode = await fs.readFile(pluginPath, 'utf8');
      await this.validatePluginCode(pluginCode, pluginPath);

      // Parse plugin
      const plugin = await this.parsePlugin(pluginCode, pluginPath);

      // Security checks
      await this.performSecurityChecks(plugin, pluginCode);

      // Load plugin
      this.plugins.set(plugin.name, plugin);
      this.metadata.set(plugin.name, {
        name: plugin.name,
        version: plugin.version,
        author: plugin.author || 'Unknown',
        hash: await this.calculateHash(pluginCode),
        loadedAt: new Date(),
        executionCount: 0,
        errors: [],
      });

      logger.info(`Plugin loaded securely: ${plugin.name}`);
    } catch (error: unknown) {
      const errorMessage =
        error instanceof Error ? error.message : String(error);
      logger.error(`Failed to load plugin ${pluginPath}: ${errorMessage}`);
      throw error;
    }
  }

  /**
   * Load all plugins from directory with error handling for individual failures
   * @returns Promise that resolves when directory scan and loading is complete
   * @throws Error if plugins directory cannot be accessed
   */
  async loadPluginsFromDirectory(): Promise<void> {
    try {
      const files = await fs.readdir(this.pluginsDir);
      const pluginFiles = files.filter(
        file => file.endsWith('.js') || file.endsWith('.ts')
      );

      for (const file of pluginFiles) {
        try {
          await this.loadPlugin(path.join(this.pluginsDir, file));
        } catch (error: unknown) {
          logger.error(`Failed to load plugin ${file}: ${error.message}`);
        }
      }

      logger.info(
        `Loaded ${this.plugins.size} plugins from ${this.pluginsDir}`
      );
    } catch (error: unknown) {
      logger.error(`Failed to load plugins directory: ${error.message}`);
    }
  }

  /**
   * Load all plugins from directory with optional user configuration
   * @param userConfig - Optional configuration object with plugin-specific settings
   * @returns Promise that resolves when all plugins are loaded and initialized
   * @throws Error if plugins directory cannot be accessed or critical plugins fail
   */
  async loadPlugins(userConfig?: Record<string, unknown>): Promise<void> {
    await this.loadPluginsFromDirectory();
    if (userConfig) {
      // Apply user configuration to plugins
      for (const [name, plugin] of Array.from(this.plugins.entries())) {
        if (plugin.init && userConfig[name]) {
          try {
            await plugin.init(this.createPluginAPI(name), userConfig[name]);
          } catch (error: unknown) {
            this.validationErrors.push(
              `Plugin ${name} init failed: ${error.message}`
            );
          }
        }
      }
    }
  }

  /**
   * Get array of all currently loaded plugins
   * @returns Array of loaded plugin instances
   */
  getLoadedPlugins(): IPlugin[] {
    return Array.from(this.plugins.values());
  }

  /**
   * Shutdown all plugins and perform complete cleanup
   * @returns Promise that resolves when shutdown and cleanup is complete
   */
  async shutdown(): Promise<void> {
    await this.cleanup();
  }

  /**
   * Get all validation errors encountered during plugin loading
   * @returns Array of validation error messages
   */
  getValidationErrors(): string[] {
    return [...this.validationErrors];
  }

  /**
   * Execute hook on all plugins with priority ordering and sandboxing
   * @param name - Hook name to execute
   * @param args - Arguments to pass to hook handlers
   * @returns Promise resolving to the final result after all hook processing
   * @throws Error if critical hook execution fails
   */
  async executeHook<T = unknown>(name: string, ...args: unknown[]): Promise<T> {
    return this.executeHookWithType<T>(name, ...args);
  }

  /**
   * Execute hook with specific type for template context hooks
   * @param name - Hook name to execute
   * @param args - Arguments to pass to hook handlers
   * @returns Promise resolving to the final result after all hook processing
   * @throws Error if critical hook execution fails
   */
  private async executeHookWithType<T>(
    name: string,
    ...args: unknown[]
  ): Promise<T> {
    const hookHandlers = this.hooks.get(name) || [];

    // Sort by priority (higher priority first)
    hookHandlers.sort((a, b) => (b.priority || 0) - (a.priority || 0));

    let result = args[0]; // First argument is usually the main data to transform

    for (const { plugin, handler } of hookHandlers) {
      // Skip disabled plugins
      if (this.disabledPlugins.has(plugin.name)) {
        continue;
      }

      try {
        if (this.enableSandbox) {
          // Execute in sandbox
          const sandboxResult = await this.sandbox.executePlugin(
            plugin,
            'executeHook',
<<<<<<< HEAD
            [name, result, ...args.slice(1)] as any
          );
          if (sandboxResult.success) {
            const { result: newResult } = sandboxResult;
            result = newResult;
=======
            undefined,
            [name, result, ...args.slice(1)]
          );
          if (sandboxResult.success) {
            const { result: sandboxedResult } = sandboxResult;
            result = sandboxedResult;
>>>>>>> 6ad6b9ab
          } else {
            logger.error(
              `Hook ${name} failed in plugin ${plugin.name}: ${sandboxResult.error}`
            );
          }
        } else {
          // Execute directly
          result = await handler.call(plugin, result, ...args.slice(1));
        }
      } catch (error: unknown) {
        logger.error(
          `Hook ${name} error in plugin ${plugin.name}: ${error.message}`
        );
        // Continue with other plugins
      }
    }

    return result as T;
  }

  /**
   * Get aggregated helpers from all plugins (excluding disabled plugins)
   * @returns Record of helper name to function mappings from all active plugins
   */
<<<<<<< HEAD
  getHelpers(): Record<string, (...args: any[]) => any> {
    const allHelpers: Record<string, (...args: any[]) => any> = {};
=======
  getHelpers(): Record<string, (...args: unknown[]) => unknown> {
    const allHelpers: Record<string, (...args: unknown[]) => unknown> = {};
>>>>>>> 6ad6b9ab

    // Collect helpers from all plugins (last loaded wins for conflicts)
    for (const [pluginName, plugin] of Array.from(this.plugins.entries())) {
      if (this.disabledPlugins.has(pluginName)) {
        continue;
      }

      if (plugin.hooks && typeof plugin.hooks === 'object') {
        // Check if hooks contains helpers property
        const hooks = plugin.hooks as any;
        if (hooks.helpers) {
          Object.assign(allHelpers, hooks.helpers);
        }
      }
    }

    // Also include directly registered helpers
    for (const [name, helper] of Array.from(this.helpers.entries())) {
      allHelpers[name] = helper;
    }

    return allHelpers;
  }

  /**
   * Enable a specific plugin and activate it
   * @param name - Plugin name to enable
   * @returns Promise resolving to true if plugin was successfully enabled
   */
  async enablePlugin(name: string): Promise<boolean> {
    if (!this.plugins.has(name)) {
      logger.error(`Cannot enable unknown plugin: ${name}`);
      return false;
    }

    this.disabledPlugins.delete(name);
    return this.activatePlugin(name);
  }

  /**
   * Disable a specific plugin and deactivate it
   * @param name - Plugin name to disable
   * @returns Promise resolving to true if plugin was successfully disabled
   */
  async disablePlugin(name: string): Promise<boolean> {
    if (!this.plugins.has(name)) {
      return true; // Already not loaded
    }

    this.disabledPlugins.add(name);
    return this.deactivatePlugin(name);
  }

  /**
   * Initialize all loaded plugins with API access and hook registration
   * @returns Promise that resolves when all plugins are initialized
   */
  async initializePlugins(): Promise<void> {
    const initResults = [];

    for (const [name, plugin] of Array.from(this.plugins.entries())) {
      try {
        // Create plugin API
        const api = this.createPluginAPI(name);

        // Initialize plugin
        const initResult = await plugin.init(api);
        if (initResult) {
          this.activePlugins.add(name);
          logger.info(`Plugin initialized: ${name}`);

          // Register hooks
          if (plugin.hooks) {
            for (const [hookName, handler] of Object.entries(plugin.hooks)) {
              if (typeof handler === 'function') {
                this.registerHook(hookName, plugin, handler);
              }
            }
          }
        } else {
          logger.error(`Plugin initialization failed: ${name}`);
        }

        initResults.push({
          name,
          success: !!initResult,
          error: initResult ? undefined : 'Initialization returned false',
        });
      } catch (error: unknown) {
        logger.error(`Plugin initialization error: ${name} - ${error.message}`);
        this.validationErrors.push(
          `Plugin ${name} initialization failed: ${error.message}`
        );
        initResults.push({ name, success: false, error: error.message });
      }
    }

    logger.info(
      `Initialized ${this.activePlugins.size}/${this.plugins.size} plugins`
    );
  }

  /**
   * Execute a plugin method safely in sandbox with error handling
   * @param pluginName - Name of plugin to execute
   * @param method - Method name to execute (default: 'execute')
   * @param args - Arguments to pass to the method
   * @returns Promise resolving to plugin execution result with stats
   */
  async executePlugin(
    pluginName: string,
    method: string = 'execute',
    args: unknown[] = []
  ): Promise<PluginExecutionResult> {
    const plugin = this.plugins.get(pluginName);
    if (!plugin) {
      return {
        success: false,
        error: `Plugin not found: ${pluginName}`,
        stats: { executionTime: 0, memoryUsed: 0, cpuUsage: 0 },
      };
    }

    const metadata = this.metadata.get(pluginName)!;

    try {
      // Update execution stats
      metadata.executionCount += 1;
      metadata.lastExecuted = new Date();

      // Execute in sandbox
      const result = await this.sandbox.executePlugin(
        plugin,
        method,
<<<<<<< HEAD
        args as any
=======
        undefined,
        args
>>>>>>> 6ad6b9ab
      );

      if (!result.success && result.error) {
        metadata.errors.push(`${new Date().toISOString()}: ${result.error}`);
        // Keep only last 10 errors
        if (metadata.errors.length > 10) {
          metadata.errors = metadata.errors.slice(-10);
        }
      }

      logger.info(
        `Plugin executed: ${pluginName}.${method} (${result.success ? 'success' : 'failed'})`
      );
      return result;
    } catch (error: unknown) {
      const errorMsg = error.message;
      metadata.errors.push(`${new Date().toISOString()}: ${errorMsg}`);

      return {
        success: false,
        error: errorMsg,
        stats: { executionTime: 0, memoryUsed: 0, cpuUsage: 0 },
      };
    }
  }

  /**
   * Activate a plugin by calling its activate method
   * @param pluginName - Name of plugin to activate
   * @returns Promise resolving to true if activation was successful
   */
  async activatePlugin(pluginName: string): Promise<boolean> {
    if (!this.plugins.has(pluginName)) {
      logger.error(`Cannot activate unknown plugin: ${pluginName}`);
      return false;
    }

    const result = await this.executePlugin(pluginName, 'activate');
    if (result.success) {
      this.activePlugins.add(pluginName);
      logger.info(`Plugin activated: ${pluginName}`);
      return true;
    }
    logger.error(`Plugin activation failed: ${pluginName} - ${result.error}`);
    return false;
  }

  /**
   * Deactivate a plugin by calling its deactivate method
   * @param pluginName - Name of plugin to deactivate
   * @returns Promise resolving to true if deactivation was successful
   */
  async deactivatePlugin(pluginName: string): Promise<boolean> {
    if (!this.activePlugins.has(pluginName)) {
      return true; // Already deactivated
    }

    const result = await this.executePlugin(pluginName, 'deactivate');
    if (result.success) {
      this.activePlugins.delete(pluginName);
      logger.info(`Plugin deactivated: ${pluginName}`);
      return true;
    }
    logger.error(`Plugin deactivation failed: ${pluginName} - ${result.error}`);
    return false;
  }

  /**
   * Unload a plugin completely from memory and cleanup resources
   * @param pluginName - Name of plugin to unload
   * @returns Promise resolving to true if plugin was successfully unloaded
   */
  async unloadPlugin(pluginName: string): Promise<boolean> {
    try {
      await this.deactivatePlugin(pluginName);
      await this.executePlugin(pluginName, 'dispose');

      this.plugins.delete(pluginName);
      this.metadata.delete(pluginName);
      this.activePlugins.delete(pluginName);

      logger.info(`Plugin unloaded: ${pluginName}`);
      return true;
    } catch (error: unknown) {
      logger.error(`Plugin unload failed: ${pluginName} - ${error.message}`);
      return false;
    }
  }

  /**
   * Get plugin information including metadata and execution stats
   * @param pluginName - Name of plugin to get information for
   * @returns Plugin metadata object or null if plugin not found
   */
  getPluginInfo(pluginName: string): SecurePluginMetadata | null {
    return this.metadata.get(pluginName) || null;
  }

  /**
   * List all loaded plugins with their metadata
   * @returns Array of plugin metadata for all loaded plugins
   */
  listPlugins(): SecurePluginMetadata[] {
    return Array.from(this.metadata.values());
  }

  /**
   * Get names of all currently active plugins
   * @returns Array of active plugin names
   */
  getActivePlugins(): string[] {
    return Array.from(this.activePlugins);
  }

  /**
   * Cleanup all resources including plugins, sandbox, and internal state
   * @returns Promise that resolves when cleanup is complete
   */
  async cleanup(): Promise<void> {
    // Deactivate all plugins
    for (const pluginName of Array.from(this.activePlugins)) {
      await this.deactivatePlugin(pluginName);
    }

    // Dispose all plugins
    for (const [name, plugin] of Array.from(this.plugins.entries())) {
      try {
        if (plugin.dispose) {
          await plugin.dispose();
        }
      } catch (error: unknown) {
        logger.error(`Plugin disposal error: ${name} - ${error.message}`);
      }
    }

    // Cleanup sandbox
    if (this.sandbox) {
      await this.sandbox.cleanup();
    }

    // Clear all collections
    this.plugins.clear();
    this.metadata.clear();
    this.activePlugins.clear();
    this.disabledPlugins.clear();
    this.hooks.clear();
    this.helpers.clear();
    this.validationErrors = [];

    logger.info('Plugin manager cleanup completed');
  }

  /**
   * Validate plugin code for security issues and policy violations
   * @param code - Plugin code to validate
   * @param _filePath - File path (unused but kept for interface compatibility)
   * @returns Promise that resolves if code is valid
   * @throws Error if code violates security policy
   * @private
   */
  private async validatePluginCode(
    code: string,
    _filePath: string
  ): Promise<void> {
    // Check code size
    if (code.length > this.securityPolicy.maxCodeSize) {
      throw new Error(`Plugin code too large: ${code.length} bytes`);
    }

    // Check for dangerous patterns
    if (this.securityPolicy.disallowEval) {
      if (/\beval\s*\(/.test(code) || /new\s+Function\s*\(/.test(code)) {
        throw new Error('Plugin contains eval() or Function constructor');
      }
    }

    if (this.securityPolicy.disallowDynamicImports) {
      if (/\bimport\s*\(/.test(code) || /require\s*\(/.test(code)) {
        throw new Error('Plugin contains dynamic imports or require calls');
      }
    }

    // Check for file system access outside sandbox
    const dangerousPatterns = [
      /process\.exit/,
      /process\.abort/,
      /child_process/,
      /cluster/,
      /worker_threads/,
    ];

    for (const pattern of dangerousPatterns) {
      if (pattern.test(code)) {
        throw new Error(`Plugin contains dangerous pattern: ${pattern.source}`);
      }
    }
  }

  /**
   * Securely parse plugin from code string into plugin object
   * @param code - Plugin code to parse
   * @param filePath - File path for error reporting
   * @returns Promise resolving to parsed plugin object
   * @throws Error if plugin cannot be parsed or is missing required fields
   * @private
   */
  private async parsePlugin(code: string, filePath: string): Promise<IPlugin> {
    try {
      // Validate plugin code for security risks
      const validator = new SecurePluginValidator();
      const validation = validator.validatePluginCode(code);

      if (!validation.isValid) {
        logger.error(
          `Plugin code validation failed for ${filePath}:`,
          validation.errors
        );
        throw new Error(
          `Plugin code validation failed: ${validation.errors.join(', ')}`
        );
      }

      let plugin: IPlugin;

      try {
<<<<<<< HEAD
        // Try to evaluate the module code
        // This is a simplified approach - in production, use proper module loading
        const moduleCode = `
          const module = { exports: {} };
          const exports = module.exports;
          ${code}
          return module.exports.default || module.exports;
        `;

        // eslint-disable-next-line no-new-func
        const pluginFactory = new Function(moduleCode);
        plugin = pluginFactory();
      } catch (_evalError) {
=======
        // SECURITY: Parse plugin code using AST instead of Function constructor
        logger.debug(`Parsing plugin code using AST for ${filePath}`);

        // Parse the code using Babel AST
        const ast = parse(code, {
          sourceType: 'module',
          plugins: ['objectRestSpread', 'functionBind'],
        });

        // Extract plugin configuration from AST
        const pluginConfig: Record<string, unknown> = {};

        traverse(ast, {
          // Look for module.exports assignments
          AssignmentExpression: nodePath => {
            const { left } = nodePath.node;
            if (
              left.type === 'MemberExpression' &&
              left.object.type === 'MemberExpression' &&
              left.object.object.type === 'Identifier' &&
              left.object.object.name === 'module' &&
              left.object.property.type === 'Identifier' &&
              left.object.property.name === 'exports'
            ) {
              // Extract literal values from the right side
              const { right } = nodePath.node;
              if (right.type === 'ObjectExpression') {
                right.properties.forEach((prop: ObjectProperty | any) => {
                  if (
                    prop.type === 'ObjectProperty' &&
                    'key' in prop &&
                    'value' in prop &&
                    typeof prop.key === 'object' &&
                    (prop.key as any).type === 'Identifier' &&
                    'name' in prop.key &&
                    typeof prop.value === 'object' &&
                    (prop.value as any).type === 'Literal' &&
                    'value' in prop.value
                  ) {
                    pluginConfig[(prop.key as { name: string }).name] = (
                      prop.value as { value: unknown }
                    ).value;
                  }
                });
              }
            }
          },

          // Look for direct exports
          ExportDefaultDeclaration: nodePath => {
            const { declaration } = nodePath.node;
            if (declaration.type === 'ObjectExpression') {
              declaration.properties.forEach(prop => {
                if (
                  prop.type === 'ObjectProperty' &&
                  'key' in prop &&
                  'value' in prop &&
                  typeof prop.key === 'object' &&
                  (prop.key as any).type === 'Identifier' &&
                  'name' in prop.key &&
                  typeof prop.value === 'object' &&
                  (prop.value as any).type === 'Literal' &&
                  'value' in prop.value
                ) {
                  pluginConfig[(prop.key as { name: string }).name] = (
                    prop.value as { value: unknown }
                  ).value;
                }
              });
            }
          },
        });

        plugin = pluginConfig as unknown as IPlugin;
      } catch (_parseError) {
>>>>>>> 6ad6b9ab
        // Fallback to basic plugin structure
        plugin = {
          name: path.basename(filePath, path.extname(filePath)),
          version: '1.0.0',
          description: 'Plugin loaded from file',
          author: 'Unknown',
          init: async () =>
            // Default initialization
            true,
        };
      }

      // Validate required fields
      if (!plugin.name) {
        throw new Error('Plugin missing required field: name');
      }
      if (!plugin.version) {
        throw new Error('Plugin missing required field: version');
      }

      // Ensure init function exists
      if (!plugin.init) {
        plugin.init = () => Promise.resolve(true);
      }

      // Set default priority if not provided
      if (plugin.priority === undefined) {
        plugin.priority = 0;
      }

      return plugin as IPlugin;
    } catch (error: unknown) {
      this.validationErrors.push(
        `Failed to parse plugin ${filePath}: ${error.message}`
      );
      throw new Error(`Failed to parse plugin: ${error.message}`);
    }
  }

  /**
   * Perform security checks on plugin including author validation and blacklisting
   * @param plugin - Plugin object to validate
   * @param _code - Plugin code (unused but kept for interface compatibility)
   * @returns Promise that resolves if plugin passes security checks
   * @throws Error if plugin fails security validation
   * @private
   */
  private async performSecurityChecks(
    plugin: IPlugin,
    _code: string
  ): Promise<void> {
    // Check author whitelist
    if (this.securityPolicy.allowedAuthors.length > 0) {
      if (
        !plugin.author ||
        !this.securityPolicy.allowedAuthors.includes(plugin.author)
      ) {
        throw new Error(`Plugin author not in allowed list: ${plugin.author}`);
      }
    }

    // Check blacklist
    if (this.securityPolicy.blacklistedPlugins.includes(plugin.name)) {
      throw new Error(`Plugin is blacklisted: ${plugin.name}`);
    }

    // Signature verification (if required)
    if (this.securityPolicy.requireSignature) {
      // Implementation would verify digital signatures
      throw new Error('Plugin signature verification not implemented');
    }
  }

  /**
   * Calculate SHA-256 hash of plugin code for integrity verification
   * @param code - Plugin code to hash
   * @returns Promise resolving to hex-encoded SHA-256 hash
   * @private
   */
  private async calculateHash(code: string): Promise<string> {
    const crypto = await import('crypto');
    return crypto.createHash('sha256').update(code).digest('hex');
  }

  /**
   * Register a hook handler for a specific plugin with priority
   * @param name - Hook name to register
   * @param plugin - Plugin instance registering the hook
   * @param handler - Hook handler function
   * @private
   */
  private registerHook(
    name: string,
    plugin: IPlugin,
<<<<<<< HEAD
    handler: (...args: any[]) => any
=======
    handler: (...args: unknown[]) => unknown
>>>>>>> 6ad6b9ab
  ): void {
    if (!this.hooks.has(name)) {
      this.hooks.set(name, []);
    }

    const handlers = this.hooks.get(name)!;
    handlers.push({
      plugin,
      handler,
      priority: plugin.priority || 0,
    });
  }

  /**
   * Create plugin API for a specific plugin with security restrictions
   * @param pluginName - Name of plugin to create API for
   * @returns Plugin API object with restricted access to system functions
   * @private
   */
  private createPluginAPI(pluginName: string): PluginAPI {
    return {
      getVersion: () => '1.0.0',
      getConfig: (key?: string) => {
        const plugin = this.plugins.get(pluginName);
        if (!plugin?.defaultConfig) return undefined;
        return key ? plugin.defaultConfig[key] : plugin.defaultConfig;
      },
      setConfig: (key: string, value: unknown) => {
        const plugin = this.plugins.get(pluginName);
        if (plugin?.defaultConfig) {
          plugin.defaultConfig[key] = value;
        }
      },
      registerCommand: (name: string, _handler: unknown) => {
        // Store command handler
        logger.info(`Plugin ${pluginName} registered command: ${name}`);
      },
      getCommand: (_name: string) =>
        // Return command handler
        undefined,
      on: (event: string, _callback: (...args: unknown[]) => void) => {
        // Event subscription
        logger.info(`Plugin ${pluginName} subscribed to event: ${event}`);
      },
      emit: (event: string, _data: unknown) => {
        // Event emission
        logger.info(`Plugin ${pluginName} emitted event: ${event}`);
      },
      storage: {
        get: async (_key: string) =>
          // Simple storage implementation
          undefined,
        set: async (_key: string, _value: unknown) => {
          // Simple storage implementation
        },
        delete: async (_key: string) => {
          // Simple storage implementation
        },
      },
      fs: {
        readFile: async (filePath: string) => {
          // Secure file reading within plugin directory
          const safePath = this.validatePluginPath(filePath);
          return fs.readFile(safePath, 'utf8');
        },
        writeFile: async (filePath: string, content: string) => {
          // Secure file writing within plugin directory
          const safePath = this.validatePluginPath(filePath);
          await fs.writeFile(safePath, content);
        },
        exists: async (filePath: string) => {
          try {
            const safePath = this.validatePluginPath(filePath);
            await fs.access(safePath);
            return true;
          } catch {
            return false;
          }
        },
        glob: async (_pattern: string) =>
          // Simple glob implementation
          [],
      },
      exec: async (_command: string) => {
        throw new Error('Command execution not allowed in sandbox');
      },
      log: (_level: string, message: string, ..._args: unknown[]) => {
        logger.info(`[${pluginName}] ${message}`);
      },
      sendMessage: (plugin: string, _data: unknown) => {
        // Inter-plugin messaging
        logger.info(`Plugin ${pluginName} sent message to ${plugin}`);
      },
      onMessage: (_callback: (message: unknown) => void) => {
        // Message reception
        logger.info(`Plugin ${pluginName} registered message handler`);
      },
      getPlugin: (name: string) => this.plugins.get(name) || null,
    };
  }

  /**
   * Validate file path for plugin access within allowed directories
   * @param filePath - File path to validate
   * @returns Normalized path if valid
   * @throws Error if path is outside allowed plugin directory
   * @private
   */
  private validatePluginPath(filePath: string): string {
    const normalizedPath = path.normalize(filePath);
    const pluginsDir = path.normalize(this.pluginsDir);

    if (!normalizedPath.startsWith(pluginsDir)) {
      throw new Error(
        `Access denied: Path outside plugin directory: ${filePath}`
      );
    }

    return normalizedPath;
  }
}<|MERGE_RESOLUTION|>--- conflicted
+++ resolved
@@ -19,12 +19,12 @@
   SandboxConfig,
   PluginExecutionResult,
 } from './sandbox/plugin-sandbox';
-import { 
-  EnhancedValidator, 
-  PluginConfigSchema, 
+import {
+  EnhancedValidator,
+  PluginConfigSchema,
   SecurityValidationResult,
   ValidationContext,
-  customValidators 
+  customValidators,
 } from '../validation/schemas';
 import { logger } from '../utils/logger';
 
@@ -73,13 +73,17 @@
     /on\w+\s*=/i,
   ];
 
-  validatePluginCode(code: string, context?: ValidationContext): SecurityValidationResult {
+  validatePluginCode(
+    code: string,
+    context?: ValidationContext
+  ): SecurityValidationResult {
     const threats: string[] = [];
     const warnings: string[] = [];
     let threatLevel: 'low' | 'medium' | 'high' | 'critical' = 'low';
 
     // Check code size limits
-    if (code.length > 1024 * 1024) { // 1MB limit
+    if (code.length > 1024 * 1024) {
+      // 1MB limit
       threats.push(`Plugin code too large: ${code.length} bytes`);
       threatLevel = 'high';
     }
@@ -95,7 +99,9 @@
     // Enhanced content safety check
     const contentSafety = customValidators.isContentSafe(code);
     if (!contentSafety.safe) {
-      threats.push(...contentSafety.threats.map(threat => `Code safety: ${threat}`));
+      threats.push(
+        ...contentSafety.threats.map(threat => `Code safety: ${threat}`)
+      );
       threatLevel = 'high';
     }
 
@@ -122,13 +128,15 @@
       const astAnalysis = this.analyzeAST(ast);
       threats.push(...astAnalysis.threats);
       warnings.push(...astAnalysis.warnings);
-      
+
       if (astAnalysis.threatLevel === 'critical') {
         threatLevel = 'critical';
-      } else if (astAnalysis.threatLevel === 'high' && threatLevel !== 'critical') {
+      } else if (
+        astAnalysis.threatLevel === 'high' &&
+        threatLevel !== 'critical'
+      ) {
         threatLevel = 'high';
       }
-
     } catch (parseError: unknown) {
       const errorMessage =
         parseError instanceof Error ? parseError.message : String(parseError);
@@ -163,7 +171,7 @@
    */
   private calculateCodeComplexity(code: string): number {
     let score = 0;
-    
+
     // Count various complexity indicators
     score += (code.match(/function/g) || []).length * 2;
     score += (code.match(/if\s*\(/g) || []).length;
@@ -173,45 +181,50 @@
     score += (code.match(/catch\s*\(/g) || []).length;
     score += (code.match(/switch\s*\(/g) || []).length * 3;
     score += (code.match(/case\s+/g) || []).length;
-    
+
     // Nested structure penalty
     const maxNesting = this.calculateMaxNesting(code);
     score += maxNesting * 5;
-    
+
     return score;
   }
 
   /**
    * Detect code obfuscation patterns
    */
-  private detectObfuscation(code: string): { detected: boolean; patterns: string[] } {
+  private detectObfuscation(code: string): {
+    detected: boolean;
+    patterns: string[];
+  } {
     const patterns: string[] = [];
-    
+
     // Check for minification/obfuscation indicators
     if (code.includes('eval(') || code.includes('Function(')) {
       patterns.push('Dynamic code execution (eval/Function)');
     }
-    
+
     if (/[a-zA-Z_$][a-zA-Z0-9_$]*\['[a-zA-Z_$][a-zA-Z0-9_$]*'\]/.test(code)) {
       patterns.push('Bracket notation property access (potential obfuscation)');
     }
-    
+
     // Check for excessive string concatenation
     if ((code.match(/\+/g) || []).length > 50) {
       patterns.push('Excessive string concatenation (potential obfuscation)');
     }
-    
+
     // Check for hex/unicode escapes
     if (/\\x[0-9a-fA-F]{2}/.test(code) || /\\u[0-9a-fA-F]{4}/.test(code)) {
       patterns.push('Hex/Unicode escape sequences (potential obfuscation)');
     }
-    
+
     // Check for very short variable names
     const shortVarCount = (code.match(/\b[a-zA-Z_$]{1,2}\b/g) || []).length;
     if (shortVarCount > code.length / 100) {
-      patterns.push('Excessive use of short variable names (potential obfuscation)');
-    }
-    
+      patterns.push(
+        'Excessive use of short variable names (potential obfuscation)'
+      );
+    }
+
     return { detected: patterns.length > 0, patterns };
   }
 
@@ -232,12 +245,23 @@
         const { node } = nodePath;
 
         // Block dangerous function calls
-        if (node.type === 'CallExpression' && node.callee.type === 'Identifier') {
+        if (
+          node.type === 'CallExpression' &&
+          node.callee.type === 'Identifier'
+        ) {
           const dangerousFunctions = [
-            'eval', 'Function', 'require', 'setTimeout', 'setInterval',
-            'setImmediate', 'execSync', 'spawn', 'exec', 'fork'
+            'eval',
+            'Function',
+            'require',
+            'setTimeout',
+            'setInterval',
+            'setImmediate',
+            'execSync',
+            'spawn',
+            'exec',
+            'fork',
           ];
-          
+
           if (dangerousFunctions.includes(node.callee.name)) {
             threats.push(`Dangerous function call: ${node.callee.name}`);
             threatLevel = 'critical';
@@ -251,12 +275,22 @@
         }
 
         // Block access to dangerous objects
-        if (node.type === 'MemberExpression' && node.object.type === 'Identifier') {
+        if (
+          node.type === 'MemberExpression' &&
+          node.object.type === 'Identifier'
+        ) {
           const dangerousObjects = [
-            'process', 'global', 'globalThis', '__dirname', '__filename',
-            'module', 'exports', 'Buffer', 'console'
+            'process',
+            'global',
+            'globalThis',
+            '__dirname',
+            '__filename',
+            'module',
+            'exports',
+            'Buffer',
+            'console',
           ];
-          
+
           if (dangerousObjects.includes(node.object.name)) {
             threats.push(`Dangerous object access: ${node.object.name}`);
             threatLevel = 'high';
@@ -264,9 +298,11 @@
         }
 
         // Check for property access that could be dangerous
-        if (node.type === 'MemberExpression' && 
-            node.property.type === 'Identifier' &&
-            ['constructor', 'prototype', '__proto__'].includes(node.property.name)) {
+        if (
+          node.type === 'MemberExpression' &&
+          node.property.type === 'Identifier' &&
+          ['constructor', 'prototype', '__proto__'].includes(node.property.name)
+        ) {
           threats.push(`Dangerous property access: ${node.property.name}`);
           threatLevel = 'high';
         }
@@ -300,21 +336,24 @@
     unsafeCalls: string[];
   } {
     const unsafeCalls: string[] = [];
-    
+
     const networkPatterns = [
       { regex: /XMLHttpRequest/g, desc: 'XMLHttpRequest usage' },
       { regex: /fetch\s*\(/g, desc: 'Fetch API usage' },
       { regex: /WebSocket/g, desc: 'WebSocket usage' },
       { regex: /new\s+Request\s*\(/g, desc: 'Request constructor usage' },
-      { regex: /import\s*\(\s*['"`][^'"`]*['"`]\s*\)/g, desc: 'Dynamic imports' },
+      {
+        regex: /import\s*\(\s*['"`][^'"`]*['"`]\s*\)/g,
+        desc: 'Dynamic imports',
+      },
     ];
-    
+
     for (const pattern of networkPatterns) {
       if (pattern.regex.test(code)) {
         unsafeCalls.push(pattern.desc);
       }
     }
-    
+
     return {
       hasNetworkCalls: unsafeCalls.length > 0,
       unsafeCalls,
@@ -329,21 +368,30 @@
     unsafeAccess: string[];
   } {
     const unsafeAccess: string[] = [];
-    
+
     const fsPatterns = [
-      { regex: /readFileSync|writeFileSync|appendFileSync/g, desc: 'Synchronous file operations' },
-      { regex: /readFile|writeFile|appendFile|unlink|rmdir/g, desc: 'File system operations' },
-      { regex: /createReadStream|createWriteStream/g, desc: 'File stream operations' },
+      {
+        regex: /readFileSync|writeFileSync|appendFileSync/g,
+        desc: 'Synchronous file operations',
+      },
+      {
+        regex: /readFile|writeFile|appendFile|unlink|rmdir/g,
+        desc: 'File system operations',
+      },
+      {
+        regex: /createReadStream|createWriteStream/g,
+        desc: 'File stream operations',
+      },
       { regex: /fs\./g, desc: 'Direct fs module usage' },
       { regex: /path\.resolve|path\.join/g, desc: 'Path manipulation' },
     ];
-    
+
     for (const pattern of fsPatterns) {
       if (pattern.regex.test(code)) {
         unsafeAccess.push(pattern.desc);
       }
     }
-    
+
     return {
       hasFileAccess: unsafeAccess.length > 0,
       unsafeAccess,
@@ -356,7 +404,7 @@
   private calculateMaxNesting(code: string): number {
     let maxDepth = 0;
     let currentDepth = 0;
-    
+
     for (const char of code) {
       if (char === '{') {
         currentDepth++;
@@ -365,7 +413,7 @@
         currentDepth = Math.max(0, currentDepth - 1);
       }
     }
-    
+
     return maxDepth;
   }
 }
@@ -454,20 +502,12 @@
     string,
     Array<{
       plugin: IPlugin;
-<<<<<<< HEAD
-      handler: (...args: any[]) => any;
-=======
       handler: (...args: unknown[]) => unknown;
->>>>>>> 6ad6b9ab
       priority: number;
     }>
   >();
 
-<<<<<<< HEAD
-  private helpers = new Map<string, (...args: any[]) => any>();
-=======
   private helpers = new Map<string, (...args: unknown[]) => unknown>();
->>>>>>> 6ad6b9ab
 
   private pluginsDir: string;
 
@@ -759,20 +799,12 @@
           const sandboxResult = await this.sandbox.executePlugin(
             plugin,
             'executeHook',
-<<<<<<< HEAD
-            [name, result, ...args.slice(1)] as any
-          );
-          if (sandboxResult.success) {
-            const { result: newResult } = sandboxResult;
-            result = newResult;
-=======
             undefined,
             [name, result, ...args.slice(1)]
           );
           if (sandboxResult.success) {
             const { result: sandboxedResult } = sandboxResult;
             result = sandboxedResult;
->>>>>>> 6ad6b9ab
           } else {
             logger.error(
               `Hook ${name} failed in plugin ${plugin.name}: ${sandboxResult.error}`
@@ -797,13 +829,8 @@
    * Get aggregated helpers from all plugins (excluding disabled plugins)
    * @returns Record of helper name to function mappings from all active plugins
    */
-<<<<<<< HEAD
-  getHelpers(): Record<string, (...args: any[]) => any> {
-    const allHelpers: Record<string, (...args: any[]) => any> = {};
-=======
   getHelpers(): Record<string, (...args: unknown[]) => unknown> {
     const allHelpers: Record<string, (...args: unknown[]) => unknown> = {};
->>>>>>> 6ad6b9ab
 
     // Collect helpers from all plugins (last loaded wins for conflicts)
     for (const [pluginName, plugin] of Array.from(this.plugins.entries())) {
@@ -938,12 +965,8 @@
       const result = await this.sandbox.executePlugin(
         plugin,
         method,
-<<<<<<< HEAD
-        args as any
-=======
         undefined,
         args
->>>>>>> 6ad6b9ab
       );
 
       if (!result.success && result.error) {
@@ -959,7 +982,7 @@
       );
       return result;
     } catch (error: unknown) {
-      const errorMsg = error.message;
+      const errorMsg = (error as Error).message;
       metadata.errors.push(`${new Date().toISOString()}: ${errorMsg}`);
 
       return {
@@ -1169,21 +1192,6 @@
       let plugin: IPlugin;
 
       try {
-<<<<<<< HEAD
-        // Try to evaluate the module code
-        // This is a simplified approach - in production, use proper module loading
-        const moduleCode = `
-          const module = { exports: {} };
-          const exports = module.exports;
-          ${code}
-          return module.exports.default || module.exports;
-        `;
-
-        // eslint-disable-next-line no-new-func
-        const pluginFactory = new Function(moduleCode);
-        plugin = pluginFactory();
-      } catch (_evalError) {
-=======
         // SECURITY: Parse plugin code using AST instead of Function constructor
         logger.debug(`Parsing plugin code using AST for ${filePath}`);
 
@@ -1259,7 +1267,6 @@
 
         plugin = pluginConfig as unknown as IPlugin;
       } catch (_parseError) {
->>>>>>> 6ad6b9ab
         // Fallback to basic plugin structure
         plugin = {
           name: path.basename(filePath, path.extname(filePath)),
@@ -1354,11 +1361,7 @@
   private registerHook(
     name: string,
     plugin: IPlugin,
-<<<<<<< HEAD
-    handler: (...args: any[]) => any
-=======
     handler: (...args: unknown[]) => unknown
->>>>>>> 6ad6b9ab
   ): void {
     if (!this.hooks.has(name)) {
       this.hooks.set(name, []);
