/**
 * @fileoverview Tests for template search service
 * @lastmodified 2025-08-22T22:00:00Z
 */

import { TemplateSearchService } from '../../../../src/marketplace/services/template-search.service';
import {
  TemplateSearchQuery,
  TemplateSearchResult,
  TemplateModel,
} from '../../../../src/marketplace/models/template.model';

// Mock the MarketplaceAPI class
const mockMarketplaceAPI = {
  searchTemplates: jest.fn(),
  getTemplate: jest.fn(),
  getFeatured: jest.fn(),
  getTrending: jest.fn(),
  getByCategory: jest.fn(),
};

jest.mock('../../../../src/marketplace/api/marketplace.api', () => {
  return {
    MarketplaceAPI: jest.fn().mockImplementation(() => mockMarketplaceAPI),
  };
});

describe('TemplateSearchService', () => {
  let service: TemplateSearchService;
  let mockApi: typeof mockMarketplaceAPI;

  beforeEach(() => {
<<<<<<< HEAD
    mockApi = {
      searchTemplates: jest.fn(),
      getTemplate: jest.fn(),
      getFeaturedTemplates: jest.fn(),
      getTrendingTemplates: jest.fn(),
      getTemplatesByCategory: jest.fn(),
      getRecommendations: jest.fn(),
    } as unknown as jest.Mocked<MarketplaceAPI>;
    
    service = new TemplateSearchService(mockApi);
=======
    // Reset all mocks before each test
>>>>>>> 6ad6b9ab
    jest.clearAllMocks();
    mockApi = mockMarketplaceAPI;
    service = new TemplateSearchService(mockApi as any);
  });

  describe('search', () => {
    it('should search templates with query', async () => {
      const query: TemplateSearchQuery = {
        query: 'test',
        category: 'development',
        page: 1,
        limit: 10,
      };

      const mockResult: TemplateSearchResult = {
        templates: [
          {
            id: 'test-template',
            name: 'Test Template',
            description: 'A test template',
            category: 'development',
          } as TemplateModel,
        ],
        total: 1,
        page: 1,
        limit: 10,
        hasMore: false,
      };

      mockApi.searchTemplates.mockResolvedValue(mockResult);

      const result = await service.search(query);

      expect(mockApi.searchTemplates).toHaveBeenCalledWith(query);
      expect(result).toEqual(mockResult);
    });

    it('should cache search results', async () => {
      const query: TemplateSearchQuery = {
        query: 'cached',
        page: 1,
        limit: 10,
      };

      const mockResult: TemplateSearchResult = {
        templates: [],
        total: 0,
        page: 1,
        limit: 10,
        hasMore: false,
      };

      mockApi.searchTemplates.mockResolvedValue(mockResult);

      // First call
      await service.search(query);
      // Second call (should use cache)
      await service.search(query);

      // API should only be called once due to caching
      expect(mockApi.searchTemplates).toHaveBeenCalledTimes(1);
    });

    it('should handle search errors', async () => {
      const query: TemplateSearchQuery = { query: 'error' };
      const error = new Error('Search failed');

      mockApi.searchTemplates.mockRejectedValue(error);

      await expect(service.search(query)).rejects.toThrow('Search failed');
    });
  });

  describe('getTemplate', () => {
    it('should get template by ID', async () => {
      const templateId = 'test-id';
      const mockTemplate: TemplateModel = {
        id: templateId,
        name: 'Test Template',
        description: 'Test description',
      } as TemplateModel;

      mockApi.getTemplate.mockResolvedValue(mockTemplate);

      const result = await service.getTemplate(templateId);

      expect(mockApi.getTemplate).toHaveBeenCalledWith(templateId);
      expect(result).toEqual(mockTemplate);
    });

    it('should handle get template errors', async () => {
      const templateId = 'error-id';
      const error = new Error('Template not found');

      mockApi.getTemplate.mockRejectedValue(error);

      await expect(service.getTemplate(templateId)).rejects.toThrow(
        'Template not found'
      );
    });
  });

  describe('getFeatured', () => {
    it('should get featured templates', async () => {
      const mockResult: TemplateSearchResult = {
        templates: [
          { id: 'featured-1', name: 'Featured 1' } as TemplateModel,
          { id: 'featured-2', name: 'Featured 2' } as TemplateModel,
        ],
        total: 2,
        page: 1,
        limit: 10,
        hasMore: false,
      };

      mockApi.searchTemplates.mockResolvedValue(mockResult);

      const result = await service.getFeatured(10);

      expect(mockApi.searchTemplates).toHaveBeenCalledWith({
        featured: true,
        limit: 10,
        sortBy: 'downloads',
        sortOrder: 'desc',
      });
      expect(result).toEqual(mockResult.templates);
    });
  });

  describe('getTrending', () => {
    it('should get trending templates', async () => {
      const mockResult: TemplateSearchResult = {
        templates: [{ id: 'trending-1', name: 'Trending 1' } as TemplateModel],
        total: 1,
        page: 1,
        limit: 10,
        hasMore: false,
      };

      mockApi.searchTemplates.mockResolvedValue(mockResult);

      const result = await service.getTrending(10);

      expect(mockApi.searchTemplates).toHaveBeenCalledWith({
        trending: true,
        limit: 10,
        sortBy: 'popularity',
        sortOrder: 'desc',
      });
      expect(result).toEqual(mockResult.templates);
    });
  });

  describe('getByCategory', () => {
    it('should get templates by category', async () => {
      const mockResult: TemplateSearchResult = {
        templates: [{ id: 'dev-1', category: 'development' } as TemplateModel],
        total: 1,
        page: 1,
        limit: 20,
        hasMore: false,
      };

      mockApi.searchTemplates.mockResolvedValue(mockResult);

      const result = await service.getByCategory('development', {
        page: 1,
        limit: 20,
      });

      expect(mockApi.searchTemplates).toHaveBeenCalledWith({
        category: 'development',
        page: 1,
        limit: 20,
        sortBy: 'relevance',
        sortOrder: 'desc',
      });
      expect(result).toEqual(mockResult);
    });
  });

  describe('getRecommendations', () => {
    it('should get recommendations based on preferences', async () => {
      const preferences = {
        categories: ['development' as any],
        tags: ['typescript', 'react'],
        excludeInstalled: ['installed-1'],
      };

      const mockResult1: TemplateSearchResult = {
        templates: [{ id: 'rec-1', name: 'Recommendation 1' } as TemplateModel],
        total: 1,
        page: 1,
        limit: 10,
        hasMore: false,
      };

      const mockResult2: TemplateSearchResult = {
        templates: [
          { id: 'rec-2', name: 'Recommendation 2' } as TemplateModel,
          { id: 'installed-1', name: 'Already Installed' } as TemplateModel,
        ],
        total: 2,
        page: 1,
        limit: 5,
        hasMore: false,
      };

      mockApi.searchTemplates
        .mockResolvedValueOnce(mockResult1)
        .mockResolvedValueOnce(mockResult2);

      const result = await service.getRecommendations(preferences, 10);

      expect(mockApi.searchTemplates).toHaveBeenCalledTimes(2);
      expect(result).toHaveLength(2);
      expect(result[0].id).toBe('rec-1');
      expect(result[1].id).toBe('rec-2');
      // Should exclude already installed template
      expect(result.find(t => t.id === 'installed-1')).toBeUndefined();
    });
  });

  describe('clearCache', () => {
    it('should clear search cache', async () => {
      const query: TemplateSearchQuery = { query: 'test' };
      const mockResult: TemplateSearchResult = {
        templates: [],
        total: 0,
        page: 1,
        limit: 10,
        hasMore: false,
      };

      mockApi.searchTemplates.mockResolvedValue(mockResult);

      // First call
      await service.search(query);

      // Clear cache
      service.clearCache();

      // Second call (should not use cache)
      await service.search(query);

      // API should be called twice
      expect(mockApi.searchTemplates).toHaveBeenCalledTimes(2);
    });
  });
});<|MERGE_RESOLUTION|>--- conflicted
+++ resolved
@@ -30,20 +30,7 @@
   let mockApi: typeof mockMarketplaceAPI;
 
   beforeEach(() => {
-<<<<<<< HEAD
-    mockApi = {
-      searchTemplates: jest.fn(),
-      getTemplate: jest.fn(),
-      getFeaturedTemplates: jest.fn(),
-      getTrendingTemplates: jest.fn(),
-      getTemplatesByCategory: jest.fn(),
-      getRecommendations: jest.fn(),
-    } as unknown as jest.Mocked<MarketplaceAPI>;
-    
-    service = new TemplateSearchService(mockApi);
-=======
     // Reset all mocks before each test
->>>>>>> 6ad6b9ab
     jest.clearAllMocks();
     mockApi = mockMarketplaceAPI;
     service = new TemplateSearchService(mockApi as any);
